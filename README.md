--- conflicted
+++ resolved
@@ -43,11 +43,7 @@
     aligned-types, asta, collision, concurrentKernels, conversion, copy, dispatch, ert, interleave, layout, mallocFree, maxFlops, mixbench, mkl-sgemm, openmp, overlap, p2p, pad, pitch, popcount, prefetch, reverse, ring, saxpy-ompt, shuffle, simpleMultiDevice, threadfence, vote, wordcount, zerocopy 
 
 ### Machine learning  
-<<<<<<< HEAD
-    accuracy, adam, attention, attentionMultiHead, backprop, bn, clink, concat, crossEntropy, dense-embedding, dropout, expdist, gd, gelu, ge-spmm, glu, gmm, kalman, kmc, kmeans, knn, lda, lif, lr, matern, maxpool3d, mcpr, meanshift, mf-sgd, mmcsf, mnist, multinomial, overlay, p4, page-rank, perplexity, pointwise, pool, qtclustering, resnet-kernels, sampling, softmax, stddev, streamcluster, wedford, winograd, word2vec
-=======
-    accuracy, adam, attention, attentionMultiHead, backprop, bn, clink, concat, crossEntropy, dropout, expdist, gd, gelu, ge-spmm, gmm, gru, kalman, kmc, kmeans, knn, lda, lif, lr, matern, maxpool3d, mcpr, meanshift, mf-sgd, mmcsf, mnist, overlay, p4, page-rank, perplexity, pointwise, pool, qtclustering, resnet-kernels, sampling, softmax, stddev, streamcluster, wedford, winograd, word2vec
->>>>>>> 3e1f7d27
+    accuracy, adam, attention, attentionMultiHead, backprop, bn, clink, concat, crossEntropy, dense-embedding, dropout, expdist, gd, gelu, ge-spmm, glu, gmm, gru, kalman, kmc, kmeans, knn, lda, lif, lr, matern, maxpool3d, mcpr, meanshift, mf-sgd, mmcsf, mnist, multinomial, overlay, p4, page-rank, perplexity, pointwise, pool, qtclustering, resnet-kernels, sampling, softmax, stddev, streamcluster, wedford, winograd, word2vec
 
 ### Math
     alp, atan2, complex, cross, divergence, dp, eigenvalue, f16max, f16sp, frechet, fresnel, fwt, gaussian, geam, gemmEx, hellinger, hmm, idivide, interval, jaccard, jacobi, kurtosis, lanczos, langford, lci, lebesgue, leukocyte, lfib4, log2, lud, matrix-rotate, matrixT, minkowski, mr, norm2, nqueen, ntt, phmm, pnpoly, rfs, romberg, rsc, secp256k1, simpleSpmv, slu, sptrsv, thomas, wyllie, zeropoint
